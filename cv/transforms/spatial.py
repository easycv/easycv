--- conflicted
+++ resolved
@@ -1,15 +1,19 @@
-<<<<<<< HEAD
 import numpy as np
 
-from cv.errors.transforms import InvalidArgsError, InvalidMethodError
+from cv.errors.transforms import InvalidArgumentError, InvalidMethodError
+from cv.transforms.base import Transform
 
 
-def crop_image(image, box=None):
-    if type(box) == list and len(box) == 4 and all([type(x) == tuple and len(x)==2 for x in box]):
-        if box[0][1] == box[1][1] and box[2][1] == box[3][1] and box[0][1] >= 0 and box[3][1] <= image.shape[0]:
-            if box[0][0] == box[2][0] and box[1][0] == box[3][0] and box[0][0] >= 0 and box[1][0] <= image.shape[1]:
-                return image[:box[3][1], :box[3][0], :][box[0][1]:, box[0][1]:, :]
-    raise InvalidArgsError(('Box',))
+class CropImage(Transform):
+    arguments = {'box': []}
+
+    def apply(self, image):
+        box = self.arguments['box']
+        if type(box) == list and len(box) == 4 and all([type(x) == tuple and len(x) == 2 for x in box]):
+            if box[0][1] == box[1][1] and box[2][1] == box[3][1] and box[0][1] >= 0 and box[3][1] <= image.shape[0]:
+                if box[0][0] == box[2][0] and box[1][0] == box[3][0] and box[0][0] >= 0 and box[1][0] <= image.shape[1]:
+                    return image[:box[3][1], :box[3][0], :][box[0][1]:, box[0][1]:, :]
+        raise InvalidArgumentError(('Box',))
 
 
 def shift_image(image, direction=(1, 1), fill_mode='fill', fill_value=0):
@@ -23,25 +27,9 @@
             image[non(oy):pop(oy), :, :] = fill_value
             image[:, non(ox):pop(ox), :] = fill_value
             return image
-        raise InvalidArgsError(('fill_value',))
+        raise InvalidArgumentError(('fill_value',))
 
     elif fill_mode == 'warp':
         return image
     else:
-        raise InvalidMethodError(('Fill', 'Warp'))
-=======
-from cv.errors.transforms import InvalidArgumentError
-from cv.transforms.base import Transform
-
-
-class CropImage(Transform):
-    arguments = {'box': []}
-
-    def apply(self, image):
-        box = self.arguments['box']
-        if type(box) == list and len(box) == 4 and all([type(x) == tuple and len(x) == 2 for x in box]):
-            if box[0][1] == box[1][1] and box[2][1] == box[3][1] and box[0][1] >= 0 and box[3][1] <= image.shape[0]:
-                if box[0][0] == box[2][0] and box[1][0] == box[3][0] and box[0][0] >= 0 and box[1][0] <= image.shape[1]:
-                    return image[:box[3][1], :box[3][0], :][box[0][1]:, box[0][1]:, :]
-        raise InvalidArgumentError(('Box',))
->>>>>>> 4c03fb73
+        raise InvalidMethodError(('Fill', 'Warp'))