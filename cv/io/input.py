<<<<<<< HEAD
from PIL import Image
from cv.errors.io import ImageDownloadError, InvalidPathError
import requests
=======
import numpy as np
from PIL import Image
>>>>>>> 120866b7


def openImage(img_dir):
    try:
        img = Image.open(img_dir)
    except IOError as ioe:
        raise InvalidPathError('Invalid Path')
    return img


def downloadImage(url, path):
    response = requests.get(url, allow_redirects=True)
    if response.status_code != 200:
        raise ImageDownloadError('Invalid Download')
    open(path, 'wb').write(response.content)
    return openImage(path)<|MERGE_RESOLUTION|>--- conflicted
+++ resolved
@@ -1,12 +1,8 @@
-<<<<<<< HEAD
-from PIL import Image
-from cv.errors.io import ImageDownloadError, InvalidPathError
 import requests
-=======
 import numpy as np
 from PIL import Image
->>>>>>> 120866b7
 
+from cv.errors.io import ImageDownloadError, InvalidPathError
 
 def openImage(img_dir):
     try:
