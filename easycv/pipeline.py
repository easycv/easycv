import os
import pickle
from copy import deepcopy
import yaml


from easycv.transforms.base import Transform
from easycv.errors import InvalidPipelineInputSource
<<<<<<< HEAD
from easycv.transforms.transforms import get_transform
=======
from easycv.operation import Operation
from easycv.errors import MissingArgumentsError
>>>>>>> 7b8ea383


class Pipeline(Operation):

    """
    This class represents a **pipeline**.

    Pipelines can be created from a list of :doc:`transforms <transforms/index>` or from a \
    previously saved **pipeline**. A **pipeline** is simply a series of \
    :doc:`transforms <transforms/index>` to be applied sequentially. It also supports **nested
    pipelines** (pipelines inside pipelines). A **pipeline** can be applied to an image exactly \
    like a transform.

    :param source: Pipeline data source. A list of transforms/pipelines or a path to a \
    previously saved pipeline
    :type source: :class:`list`/:class:`str`
    :param name: Name of the **pipeline**, "pipeline" if no name is specified
    :type name: :class:`str`, optional
    """

    def __init__(self, source, name=None):
        if isinstance(source, list):
            self.forwards = {}

            self.arguments = source[0].arguments if source else {}
            self.outputs = source[-1].outputs if source else {}

            self._name = name if name else "pipeline"
            self._transforms = deepcopy(source)
            self.required = {}
            self.optional = {}
            self._arguments = {}
            self.initialize()

        elif isinstance(source, str) and os.path.isfile(source):
            with open(source, "r") as file:
                source = yaml.load(file, Loader=yaml.FullLoader)
            self.from_dict(source)
        elif isinstance(source, dict):
            self.from_dict(source)
        else:
            raise InvalidPipelineInputSource()

<<<<<<< HEAD
    def from_dict(self, source):
        transforms = []
        pipe = source["Pipeline"]
        self.forwards = pipe["Forwards"]
        self._name = pipe["name"]
        for operation in pipe["Operations"]:
            if "Transform" in operation:
                transform = get_transform(operation["Transform"]["name"])
                arguments = {
                    arg: operation["Transform"]["args"][arg]
                    for arg in operation["Transform"]["args"]
                    if operation["Transform"]["args"][arg]
                }
                transforms.append(transform(**arguments))
            elif "Pipeline" in operation:
                transforms.append(Pipeline(operation))
            else:
                print("Deu Merda")
        self._transforms = transforms

    @staticmethod
    def _calculate_forwards(source):
=======
    def initialize(self, index=None, forwarded=(), nested=True):
>>>>>>> 7b8ea383
        outputs = {}
        for i, transform in enumerate(self._transforms):
            used_args = []
            outputs[i] = {}
            self.forwards[i] = {}
            for idx in outputs:
                for arg in list(transform._arguments):
                    for val in list(transform._arguments[arg]):
                        if arg in outputs[idx]:
                            if outputs[idx][arg][0].accepts(val):
                                if (
                                    arg in transform.required
                                    or arg in transform.optional
                                ):
                                    used_args.append(arg)
                                    if arg not in self.forwards[i]:
                                        self.forwards[i][arg] = []
                                    self.forwards[i][arg].append(idx)
                                    if arg != "image" or "image" in self.outputs:
                                        outputs[idx][arg].pop()
                                        if not outputs[idx][arg]:
                                            outputs[idx].pop(arg)
                                if arg in transform.required:
                                    transform.required[arg].pop()
                                    if not transform.required[arg]:
                                        transform.required.pop(arg)
                                if arg in transform.optional:
                                    transform.optional[arg].pop()
                                    if not transform.optional[arg]:
                                        transform.optional.pop(arg)
            if transform.required:
                for item in list(transform.required):
                    if item not in self.required:
                        self.required[item] = []
                    if item == "image" or (
                        "image" in transform.renamed_in
                        and transform.renamed_in["image"] == item
                    ):
                        if not self.required[item]:
                            self.required[item] += transform.required[item]
                    else:
                        self.required[item] += transform.required[item]
                    for _ in list(transform.required[item]):
                        if item not in self.forwards[i]:
                            self.forwards[i][item] = []
                        self.forwards[i][item].append("in")
                        transform.required[item].pop()
                        if not transform.required[item]:
                            transform.required.pop(item)
            if transform.optional:
                for arg in transform.optional:
                    if arg not in self.optional:
                        self.optional[arg] = []
                    self.optional[arg] += transform.optional[arg]
            if isinstance(transform, Transform):
                transform.initialize(index=i, forwarded=used_args, nested=nested)
                if transform.outputs:
                    for arg in transform.outputs:
                        temp_arg = arg
                        if (
                            isinstance(transform, Transform)
                            and arg in transform.renamed_out  # todo problem
                        ):
                            temp_arg = transform.renamed_out[arg]
                        outputs[i][temp_arg] = [transform.outputs[arg]]
            else:
                if transform.outputs:
                    for arg in transform.outputs:
                        if arg not in outputs[i]:
                            outputs[i][arg] = []
                        for out in transform.outputs[arg]:
                            outputs[i][arg].append(out)
        self.outputs = {}
        for idx in outputs:
            for arg in outputs[idx]:
                if arg not in self.outputs:
                    self.outputs[arg] = []
                for outs in outputs[idx][arg]:
                    self.outputs[arg].append(outs)
        for arg in self.required:
            if arg not in self._arguments:
                self._arguments[arg] = []
            self._arguments[arg] += self.required[arg]
        for arg in self.optional:
            if arg not in self._arguments:
                self._arguments[arg] = []
            self._arguments[arg] += self.optional[arg]

    def __call__(self, image, forwarded=()):
        if not self.required or (
            len(self.required.keys()) == 1 and list(self.required.keys()) == ["image"]
        ):
            forwards = deepcopy(self.forwards)
            if self._transforms:
                outputs = {"in": {}}
                if forwarded:
                    outputs["in"] = forwarded
                outputs["in"]["image"] = [image]
                for i, transform in enumerate(self._transforms):
                    forwarded = {}
                    for arg in forwards[i]:
                        for pos in forwards[i][arg]:
                            if isinstance(transform, Transform):
                                if arg == "image" or (
                                    "image" in transform.renamed_in
                                    and transform.renamed_in["image"] == arg
                                ):
                                    if forwards[i][arg][0] == "in":
                                        image = outputs[pos][arg][0]
                                    else:
                                        image = outputs[pos][arg].pop()
                                else:
                                    if arg not in forwarded:
                                        forwarded[arg] = []
                                    forwarded[arg] += outputs[pos][arg].pop()
                            else:
                                if arg != "image":
                                    if arg not in forwarded:
                                        forwarded[arg] = []
                                    forwarded[arg] += [outputs[pos][arg].pop()]
                                else:
                                    if forwards[i][arg][0] == "in":
                                        image = outputs[pos][arg][0]
                                    else:
                                        image = outputs[pos][arg].pop()
                    output = transform(image, forwarded=forwarded)
                    if isinstance(transform, Transform):
                        outputs[i] = {}
                        for arg in output:
                            if arg not in outputs[i]:
                                outputs[i][arg] = []
                            outputs[i][arg] += [output[arg]]
                        for arg in transform.renamed_out:
                            if arg in outputs[i]:
                                outputs[i][transform.renamed_out[arg]] = outputs[i].pop(
                                    arg
                                )
                    else:
                        outputs[i] = output
                final_outs = {}
                for i in outputs:
                    if i != "in":
                        for arg in outputs[i]:
                            if outputs[i][arg]:
                                if arg not in final_outs:
                                    final_outs[arg] = []
                                final_outs[arg] += outputs[i][arg]
                return final_outs
            return {"image": image}
        raise MissingArgumentsError(self.required)

    @property
    def name(self):
        """
        Returns the name of the **pipeline**.

        :return: Pipeline name
        :rtype: :class:`str`
        """
        return self._name

    def description(self, level=0, start=1):
        """
        Returns **pipeline** description. Nested \
        :doc:`Transforms <transforms/index>`/:doc:`Pipelines <pipeline>` are indented.
        This method calls itself recursively for nested pipelines.

        :param level: Description indentation level, defaults to 0
        :type level: :class:`int`, optional
        :param start: Start of transforms numeration, defaults to 1
        :type start: :class:`int`, optional
        :return: Pipeline description
        :rtype: :class:`str`
        """
        index = str(start) + ": " if (start > 1 or (start > 0 and level == 1)) else ""
        indent = "    " + "|    " * (level - 1) if level > 1 else "    " * level
        r = [
            indent
            + index
            + "Pipeline ({}) with {} transforms".format(
                self.name, self.num_transforms()
            )
        ]
        for i, t in enumerate(self._transforms):
            if isinstance(t, Pipeline):
                r.append(t.description(level=level + 1, start=i + 1))
            else:
                indent = "    " + "|    " * level
                r.append("{}{}: {}".format(indent, i + 1, str(t)))
        return "\n".join(r)

    def num_transforms(self):
        """
        Returns the total number of transforms of the **pipeline**. Nested pipelines do not \
        count as one transform, they count as their own number of transforms.

        :return: Total number of Transforms
        :rtype: :class:`int`
        """
        num = 0
        for t in self._transforms:
            if isinstance(t, Pipeline):
                num += t.num_transforms()
            else:
                num += 1
        return num

    def add_transform(self, transform, index=None):
        """
        Adds a transform/pipeline to the **pipeline**. The new transform/pipeline is added in the \
        end by default.

        :param transform: Transform/Pipeline to be added
        :type transform: :class:`~easycv.transforms.base.Transform`/\
        :class:`~easycv.pipeline.Pipeline`
        :param index: Index to add the transform, end of the list by default
        :type index: :class:`int`, optional
        """
        if isinstance(transform, (Transform, Pipeline)):
            if index is not None:
                self._transforms.insert(index, transform.copy())
            else:
                self._transforms.append(transform.copy())
            self.forwards = Pipeline._calculate_forwards(self._transforms)
        else:
            raise ValueError("Pipelines can only contain Transforms or other pipelines")

    def transforms(self):
        """
        Returns a list with all the transforms/pipelines that make up the **pipeline**.

        :return: Pipeline Transforms
        :rtype: :class:`list`
        """
        return self._transforms

    def copy(self):
        """
        Returns a copy of the **pipeline**.

        :return: Pipeline copy
        :rtype: :class:`~cv.pipeline.Pipeline`
        """
        return deepcopy(self)

    def clear(self):
        """
        Clears the **pipeline** (removes all transforms/pipelines).
        """
        self._transforms = []

    def save(self, filename=None):
        """
        Saves the **pipeline** to a file.

        :param filename: Name of the saved file, if not specified pipeline's name will be used
        :type filename: :class:`str`, optional
        """
        if not filename:
            filename = "_".join(self._name.lower().split()) + ".pipe"
        with open(filename, "wb") as f:
            pickle.dump(self, f)

    def __eq__(self, other):
        return (
            isinstance(other, Pipeline)
            and self.name == other.name
            and self.num_transforms() == other.num_transforms()
            and all(t1 == t2 for t1, t2 in zip(self.transforms(), other.transforms()))
        )

    def __str__(self):
        return self.description()

    def __repr__(self):
        return str(self)

    def to_dict(self):
        res = {}
        res["Operations"] = []
        res["name"] = self._name
        for transform in self._transforms:
            key = "Pipeline" if isinstance(transform, Pipeline) else "Transform"
            res["Operations"].append({key: transform.to_dict()})
        res["Forwards"] = self.forwards
        return res

    def export(self, path):
        with open(path, "w") as file:
            yaml.dump({"Pipeline": self.to_dict()}, file)<|MERGE_RESOLUTION|>--- conflicted
+++ resolved
@@ -6,12 +6,9 @@
 
 from easycv.transforms.base import Transform
 from easycv.errors import InvalidPipelineInputSource
-<<<<<<< HEAD
 from easycv.transforms.transforms import get_transform
-=======
 from easycv.operation import Operation
 from easycv.errors import MissingArgumentsError
->>>>>>> 7b8ea383
 
 
 class Pipeline(Operation):
@@ -55,7 +52,6 @@
         else:
             raise InvalidPipelineInputSource()
 
-<<<<<<< HEAD
     def from_dict(self, source):
         transforms = []
         pipe = source["Pipeline"]
@@ -76,11 +72,7 @@
                 print("Deu Merda")
         self._transforms = transforms
 
-    @staticmethod
-    def _calculate_forwards(source):
-=======
     def initialize(self, index=None, forwarded=(), nested=True):
->>>>>>> 7b8ea383
         outputs = {}
         for i, transform in enumerate(self._transforms):
             used_args = []
