import cv2
<<<<<<< HEAD

from easycv.resources import get_resource
from easycv.transforms.base import Transform
from easycv.transforms.color import GrayScale
from easycv.transforms.spatial import Crop
from easycv.validators import Type, List, Number, File
=======
import numpy as np

from easycv.transforms.base import Transform
from easycv.validators import Type, List, Number
from easycv.transforms.color import GrayScale
from easycv.transforms.edges import Canny
import easycv.transforms.filter
>>>>>>> eee01d02

try:
    from pyzbar import pyzbar
except ImportError:
    raise ImportError(
        "Error importing pyzbar. Make sure you have zbar installed on your system. "
        + "On linux you can simply run 'sudo apt-get install libzbar0'"
    )


class Scan(Transform):
    """
    Scan is a transform that scans and decodes all QR codes and barcodes in a image. The \
    transform returns the number of detections, the data encoded on each code and their bounding \
    boxes.
    """

    outputs = {
        "detections": Number(min_value=0, only_integer=True),
        "data": List(Type(str)),
        "rectangles": List(
            List(List(Number(min_value=0, only_integer=True), length=2), length=2)
        ),
    }

    def process(self, image, **kwargs):
        data = []
        rectangles = []
        decoded = pyzbar.decode(image)

        for code in decoded:
            data.append(code.data.decode("utf-8"))
            (x, y, width, height) = code.rect
            rectangles.append([(x, y), (x + width, y + height)])

        return {"detections": len(decoded), "data": data, "rectangles": rectangles}


<<<<<<< HEAD
class CascadeDetector(Transform):

    arguments = {
        "cascade": File(),
        "scale": Number(default=1.1),
        "min_neighbors": Number(min_value=0, only_integer=True, default=3),
        "min_size": Number(min_value=0, default="auto"),
        "max_size": Number(min_value=0, default="auto"),
    }

    outputs = {
        "rectangles": List(
            List(List(Number(min_value=0, only_integer=True), length=2), length=2)
        ),
    }

    def process(self, image, **kwargs):
        cascade = cv2.CascadeClassifier(kwargs["cascade"])
        gray = GrayScale().apply(image)
        detections = cascade.detectMultiScale(
            gray,
            scaleFactor=kwargs["scale"],
            minNeighbors=kwargs["min_neighbors"],
            minSize=kwargs["min_size"] if kwargs["min_size"] != "auto" else None,
            maxSize=kwargs["max_size"] if kwargs["max_size"] != "auto" else None,
        )

        rectangles = []
        for x, y, w, h in detections:
            rectangles.append([(x, y), (x + w, y + h)])

        return {"rectangles": rectangles}


class Faces(Transform):

    outputs = {
        "rectangles": List(
            List(List(Number(min_value=0, only_integer=True), length=2), length=2)
        ),
    }

    def process(self, image, **kwargs):
        cascade_file = get_resource(
            "haar-face-cascade", "haarcascade_frontalface_default.xml"
        )
        return CascadeDetector(
            cascade=str(cascade_file), scale=1.3, min_neighbors=5
        ).apply(image)


class Eyes(Transform):

    outputs = {
        "rectangles": List(
            List(List(Number(min_value=0, only_integer=True), length=2), length=2)
        ),
    }

    def process(self, image, **kwargs):
        cascade_file = get_resource("haar-eye-cascade", "haarcascade_eye.xml")

        rectangles = []
        for face in Faces().apply(image)["rectangles"]:
            face_image = Crop(rectangle=face).apply(image)
            eyes = CascadeDetector(cascade=str(cascade_file)).apply(face_image)[
                "rectangles"
            ]
            for eye in eyes:
                adjusted = []
                for i in range(len(eye)):
                    adjusted.append([eye[i][0] + face[0][0], eye[i][1] + face[0][1]])
                rectangles.append(adjusted)

        return {"rectangles": rectangles}
=======
class Lines(Transform):
    """
    Lines is a transform that detects lines in an image using the Hough Transform.

    :param low: Low canny threshold, defaults to 50
    :type low: :class:`int`, optional
    :param high: High canny threshold, defaults to 150
    :type high: :class:`int`, optional
    :param size: Gaussian kernel size (canny), defaults to 3
    :type size: :class:`int`, optional
    :param rho: Distance resolution of the accumulator in pixels, defaults to 1
    :type rho: :class:`int`/:class:`float`, optional
    :param theta: Angle resolution of the accumulator in radians, defaults to pi/180
    :type theta: :class:`int`/:class:`float`, optional
    :param threshold: Threshold of votes, defaults to 200
    :type threshold: :class:`int`, optional
    :param min_size: Minimum line length, defaults to 3
    :type min_size: :class:`int`/:class:`float`, optional
    :param max_gap: Maximum gap between lines to treat them as single line, defaults to 3
    :type max_gap: :class:`int`/:class:`float`, optional
    """

    methods = {
        "normal": {"arguments": ["low", "high", "size", "rho", "theta", "threshold"]},
        "probablistic": {
            "arguments": [
                "low",
                "high",
                "size",
                "rho",
                "theta",
                "threshold",
                "min_size",
                "max_gap",
            ]
        },
    }

    default_method = "normal"

    arguments = {
        "low": Number(min_value=1, max_value=255, only_integer=True, default=50),
        "high": Number(min_value=1, max_value=255, only_integer=True, default=150),
        "size": Number(
            min_value=3, max_value=7, only_integer=True, only_odd=True, default=3
        ),
        "rho": Number(min_value=0, default=1),
        "theta": Number(min_value=0, max_value=np.pi / 2, default=np.pi / 180),
        "threshold": Number(min_value=0, only_integer=True, default=200),
        "min_size": Number(min_value=0, default=3),
        "max_gap": Number(min_value=0, default=3),
    }

    outputs = {
        "lines": List(
            List(List(Number(min_value=0, only_integer=True), length=2), length=2)
        )
    }

    def process(self, image, **kwargs):
        gray = GrayScale().apply(image)
        edges = Canny(
            low=kwargs["low"], high=kwargs["high"], size=kwargs["size"]
        ).apply(gray)
        if kwargs["method"] == "normal":
            h_lines = cv2.HoughLines(
                edges, kwargs["rho"], kwargs["theta"], kwargs["threshold"]
            )
            lines = []
            if h_lines is not None:
                for rho, theta in h_lines[:, 0]:
                    x1 = int(rho * np.cos(theta))
                    y1 = int(rho * np.sin(theta))
                    if x1 > y1:
                        y1 = 0
                    elif y1 > x1:
                        x1 = 0
                    x2 = (rho - image.shape[0] * np.sin(theta)) / np.cos(theta)
                    y2 = (rho - image.shape[1] * np.cos(theta)) / np.sin(theta)
                    if 0 <= x2 <= image.shape[1] or np.sin(theta) == 0:
                        y2 = image.shape[0]
                    elif 0 <= y2 <= image.shape[0] or np.cos(theta) == 0:
                        x2 = image.shape[1]
                    lines.append([[int(x1), int(y1)], [int(x2), int(y2)]])
        else:
            lines = cv2.HoughLines(
                edges,
                kwargs["rho"],
                kwargs["theta"],
                kwargs["threshold"],
                kwargs["min_size"],
                kwargs["max_gap"],
            )
        return {"lines": lines}


class Circles(Transform):
    """
    Circles is a transform that can detect where there are circles in an image using the hough
    space

    :param size: Kernel size for media blur, defaults to 1
    :type size: :class:`int`, optional
    :param dp: Inverse ratio of the accumulator resolution to the image resolution, defaults to 1.
    :type dp: :class:`int`, optional
    :param min_dist: Minimal distance between centers of circles, defaults to 1.
    :type min_dist: :class:`int`/:class:`float`, optional
    :param min_radius: Minimum radius of a circle, defaults to 0
    :type min_radius: :class:`int`/:class:`float`, optional
    :param max_radius: Maximum radius of a circle, defaults to 0
    :type max_radius: :class:`int`/:class:`float`, optional
    :param high: High canny threshold, defaults to 200
    :type high: :class:`int`, optional
    :param threshold: Threshold of votes, defaults to 200
    :type threshold: :class:`int`, optional
    """

    arguments = {
        "size": Number(min_value=1, only_integer=True, only_odd=True, default=1),
        "dp": Number(min_value=1, only_integer=True, default=1),
        "min_dist": Number(min_value=0, default=1),
        "min_radius": Number(min_value=0, default=0),
        "max_radius": Number(min_value=0, default=0),
        "high": Number(min_value=0, only_integer=True, default=200),
        "threshold": Number(min_value=0, only_integer=True, default=200),
    }

    outputs = {"circles": List(List(Number(min_value=0, only_integer=True), length=3))}

    def process(self, image, **kwargs):
        blur = easycv.transforms.filter.Blur(
            method="median", size=kwargs["size"]
        ).apply(image)
        gray = GrayScale().apply(blur)
        circles = cv2.HoughCircles(
            gray,
            cv2.HOUGH_GRADIENT,
            kwargs["dp"],
            kwargs["min_dist"],
            param1=kwargs["high"],
            param2=kwargs["threshold"],
            minRadius=kwargs["min_radius"],
            maxRadius=kwargs["max_radius"],
        )
        return {"circles": circles[0]}
>>>>>>> eee01d02
<|MERGE_RESOLUTION|>--- conflicted
+++ resolved
@@ -1,20 +1,14 @@
 import cv2
-<<<<<<< HEAD
+import numpy as np
 
 from easycv.resources import get_resource
 from easycv.transforms.base import Transform
 from easycv.transforms.color import GrayScale
 from easycv.transforms.spatial import Crop
-from easycv.validators import Type, List, Number, File
-=======
-import numpy as np
-
-from easycv.transforms.base import Transform
-from easycv.validators import Type, List, Number
-from easycv.transforms.color import GrayScale
 from easycv.transforms.edges import Canny
 import easycv.transforms.filter
->>>>>>> eee01d02
+from easycv.validators import Type, List, Number, File
+
 
 try:
     from pyzbar import pyzbar
@@ -53,7 +47,6 @@
         return {"detections": len(decoded), "data": data, "rectangles": rectangles}
 
 
-<<<<<<< HEAD
 class CascadeDetector(Transform):
 
     arguments = {
@@ -90,6 +83,13 @@
 
 class Faces(Transform):
 
+    arguments = {
+        "scale": Number(default=1.3),
+        "min_neighbors": Number(min_value=0, only_integer=True, default=5),
+        "min_size": Number(min_value=0, default="auto"),
+        "max_size": Number(min_value=0, default="auto"),
+    }
+
     outputs = {
         "rectangles": List(
             List(List(Number(min_value=0, only_integer=True), length=2), length=2)
@@ -100,12 +100,17 @@
         cascade_file = get_resource(
             "haar-face-cascade", "haarcascade_frontalface_default.xml"
         )
-        return CascadeDetector(
-            cascade=str(cascade_file), scale=1.3, min_neighbors=5
-        ).apply(image)
+        return CascadeDetector(cascade=str(cascade_file), **kwargs).apply(image)
 
 
 class Eyes(Transform):
+
+    arguments = {
+        "scale": Number(default=1.3),
+        "min_neighbors": Number(min_value=0, only_integer=True, default=5),
+        "min_size": Number(min_value=0, default="auto"),
+        "max_size": Number(min_value=0, default="auto"),
+    }
 
     outputs = {
         "rectangles": List(
@@ -119,9 +124,9 @@
         rectangles = []
         for face in Faces().apply(image)["rectangles"]:
             face_image = Crop(rectangle=face).apply(image)
-            eyes = CascadeDetector(cascade=str(cascade_file)).apply(face_image)[
-                "rectangles"
-            ]
+            eyes = CascadeDetector(cascade=str(cascade_file), **kwargs).apply(
+                face_image
+            )["rectangles"]
             for eye in eyes:
                 adjusted = []
                 for i in range(len(eye)):
@@ -129,7 +134,37 @@
                 rectangles.append(adjusted)
 
         return {"rectangles": rectangles}
-=======
+
+
+class Smiles(Transform):
+
+    arguments = {
+        "scale": Number(default=1.3),
+        "min_neighbors": Number(min_value=0, only_integer=True, default=5),
+        "min_size": Number(min_value=0, default="auto"),
+        "max_size": Number(min_value=0, default="auto"),
+    }
+
+    outputs = {
+        "rectangles": List(
+            List(List(Number(min_value=0, only_integer=True), length=2), length=2)
+        ),
+    }
+
+    def process(self, image, **kwargs):
+        faces = Faces().apply(image)
+        cascade_file = get_resource("haar-smile-cascade", "haarcascade_smile.xml")
+        rectangles = []
+        for face in faces["rectangles"]:
+            face_image = Crop(rectangle=face).apply(image)
+            smile = CascadeDetector(cascade=str(cascade_file), **kwargs).apply(
+                face_image
+            )["rectangles"]
+            if smile:
+                rectangles.append(smile)
+        return {"rectangles": rectangles}
+
+
 class Lines(Transform):
     """
     Lines is a transform that detects lines in an image using the Hough Transform.
@@ -274,5 +309,4 @@
             minRadius=kwargs["min_radius"],
             maxRadius=kwargs["max_radius"],
         )
-        return {"circles": circles[0]}
->>>>>>> eee01d02
+        return {"circles": circles[0]}