import cv2

from easycv.operation import Operation
from easycv.errors import (
    UnsupportedArgumentError,
    InvalidMethodError,
    ArgumentNotProvidedError,
)
from easycv.validators import Image


class Metadata(type):
    exclude = {
        "run",
        "process",
        "arguments",
        "outputs",
        "method_name",
        "methods",
        "default_method",
    }

    def __dir__(cls):
        return list(set(cls.__dict__.keys()) - cls.exclude)


class Transform(Operation, metaclass=Metadata):
    methods = None
    default_method = None
    method_name = "method"

    def __init__(self, r_in=(), r_out=(), **kwargs):
        self._method = self._extract_method(kwargs)
        self.renamed_in = r_in
        self.renamed_out = r_out
        self.arguments = self._extract_attribute("arguments", self._method)
        self.outputs = self._extract_attribute("outputs", self._method)
<<<<<<< HEAD
        self.changed_args = list(kwargs.keys())
=======

        for arg in self.renamed_in:
            self.arguments[self.renamed_in[arg]] = self.arguments.pop(arg)
        for arg in self.renamed_out:
            self.outputs[self.renamed_out[arg]] = self.outputs.pop(arg)
        self.required = {
            val: [self.arguments[val]]
            for val in self.arguments
            if self.arguments[val].required
        }
        self.optional = {
            val: [self.arguments[val]]
            for val in self.arguments
            if val not in self.required
        }
        self._arguments = {arg: [self.arguments[arg]] for arg in self.arguments}

>>>>>>> 7b8ea383
        if any(arg not in self.arguments for arg in kwargs):
            raise UnsupportedArgumentError(self, method=self._method)

        if self._method is not None:
            self._args = {self.method_name: self._method}
        else:
            self._args = {}

        for arg in kwargs:
            validator = self.arguments[arg]
            validator.check(arg, kwargs[arg])
            self._args[arg] = kwargs[arg]

    def __call__(self, image, forwarded=None):
        output = self.run(image, forwarded=forwarded)

        if not isinstance(output, dict):
            if output.min() >= 0 and output.max() <= 255:
                if output.dtype.kind != "i":
                    if output.min() >= 0 and output.max() <= 1:
                        output = output * 255
                    output = output.astype("uint8")
            else:
                output = cv2.normalize(output, None, 0, 255, cv2.NORM_MINMAX).astype(
                    "uint8"
                )
            output = {"image": output}
        for arg in self.renamed_out:
            if arg in output:
                output[self.renamed_out[arg]] = output.pop(arg)
        return output

    def __eq__(self, other):
        return isinstance(other, Transform) and self.args == other.args

    def __repr__(self):
        self.initialize()
        return str(self)

    def __str__(self):
        args_str = []
        for arg in self._args:
            value = (
                self._args[arg]
                if isinstance(self._args[arg], (str, int, float))
                else "(...)"
            )
            if arg == self.method_name:
                arg = "method"
            args_str.append("{}={}".format(arg, value))
        return "{} ({})".format(self.__class__.__name__, ", ".join(args_str))

    @property
    def contains_outputs(self):
        return self.outputs is not None

    @classmethod
    def contains_methods(cls):
        return cls.methods is not None

    @classmethod
    def get_methods(cls):
        return list(cls.methods) if cls.methods is not None else []

    @classmethod
    def get_default_values(cls, method=None):
        if method is None:
            if cls.default_method is not None:
                default_values = {"method": cls.default_method}
                args = cls._extract_attribute("arguments", cls.default_method)
            else:
                default_values = {}
                args = cls.arguments
        else:
            default_values = {}
            args = cls._extract_attribute("arguments", method)

        if cls.arguments is not None:
            for argument in args:
                default_values[argument] = args[argument].default

        return default_values

    @classmethod
    def _extract_attribute(cls, name, method):
        collection = cls.arguments if name == "arguments" else cls.outputs
        if collection is not None:
            to_keep = collection.keys()
            if cls.contains_methods() and isinstance(cls.methods, dict):
                if cls.methods[method] is None:
                    to_keep = []
                elif len(cls.methods[method]) > 0:
                    args = cls.methods[method].get(name)
                    if args is not None:
                        to_keep = args
            attribute = {key: collection[key] for key in to_keep}
            if name == "arguments":
                attribute["image"] = Image()
            return attribute
        else:
            return {"image": Image()}

    def _extract_method(self, kwargs):
        if self.contains_methods():
            method = self.default_method
            if "method" in kwargs:
                method = kwargs.pop("method")
                if method not in self.methods:
                    raise InvalidMethodError(tuple(self.methods))
            if method is None:
                raise ArgumentNotProvidedError("method")
            return method
        else:
            return None

    def process(self, image, **kwargs):
        pass

    def run(self, image, forwarded=None):
        self.initialize()
        if forwarded is None:
            args = self._args
        else:
            args = self._args.copy()
            args.update(forwarded)

<<<<<<< HEAD
        return self.process(image, **args)

    def to_dict(self):
        return {
            "name": self.__class__.__name__,
            "args": {arg: self._args[arg] for arg in self.changed_args},
        }
=======
        for arg in self.renamed_in:
            if self.renamed_in[arg] in args:
                args[arg] = args.pop(self.renamed_in[arg])
        args.pop("image")
        return self.process(image, **args)
>>>>>>> 7b8ea383
<|MERGE_RESOLUTION|>--- conflicted
+++ resolved
@@ -35,9 +35,7 @@
         self.renamed_out = r_out
         self.arguments = self._extract_attribute("arguments", self._method)
         self.outputs = self._extract_attribute("outputs", self._method)
-<<<<<<< HEAD
         self.changed_args = list(kwargs.keys())
-=======
 
         for arg in self.renamed_in:
             self.arguments[self.renamed_in[arg]] = self.arguments.pop(arg)
@@ -55,7 +53,6 @@
         }
         self._arguments = {arg: [self.arguments[arg]] for arg in self.arguments}
 
->>>>>>> 7b8ea383
         if any(arg not in self.arguments for arg in kwargs):
             raise UnsupportedArgumentError(self, method=self._method)
 
@@ -182,18 +179,14 @@
             args = self._args.copy()
             args.update(forwarded)
 
-<<<<<<< HEAD
+        for arg in self.renamed_in:
+            if self.renamed_in[arg] in args:
+                args[arg] = args.pop(self.renamed_in[arg])
+        args.pop("image")
         return self.process(image, **args)
 
     def to_dict(self):
         return {
             "name": self.__class__.__name__,
             "args": {arg: self._args[arg] for arg in self.changed_args},
-        }
-=======
-        for arg in self.renamed_in:
-            if self.renamed_in[arg] in args:
-                args[arg] = args.pop(self.renamed_in[arg])
-        args.pop("image")
-        return self.process(image, **args)
->>>>>>> 7b8ea383
+        }