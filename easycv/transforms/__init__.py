from functools import wraps
from types import FunctionType

from easycv.transforms.noise import Noise
from easycv.transforms.filter import Blur, Sharpness, Sharpen
from easycv.transforms.perspective import Perspective
<<<<<<< HEAD
from easycv.transforms.color import (
    Cartoon,
    GammaCorrection,
    GrayScale,
    FilterChannels,
    Negative,
)
=======
from easycv.transforms.color import GammaCorrection, GrayScale, FilterChannels, Negative
>>>>>>> 9769540c
from easycv.transforms.edges import Gradient, GradientAngle, Canny
from easycv.transforms.spatial import Resize, Crop, Rotate, Translate
from easycv.transforms.selectors import Select
from easycv.transforms.detect import Scan

transforms = [
    Blur,
    Canny,
    Cartoon,
    Crop,
    FilterChannels,
    GammaCorrection,
    Gradient,
    GradientAngle,
    GrayScale,
    Negative,
    Noise,
    Perspective,
    Resize,
    Rotate,
    Scan,
    Select,
    Sharpen,
    Sharpness,
    Translate,
]

__all__ = [transform.__name__ for transform in transforms]


def show_args(function, exclude_method=False):
    @wraps(function)
    def inner(transform, **kwargs):
        if exclude_method and kwargs.get("method") is not None:
            kwargs.pop("method")
        return function(transform, arguments=kwargs)

    return inner


def create_function(name, first_arg, args, defaults, function_code):
    formatted_args = ", ".join("{}".format(arg) for arg in args)
    formatted_args = (
        formatted_args + ", **kwargs" if args else formatted_args + " **kwargs"
    )
    function_code = "def {}({}, {}): {}".format(
        name, first_arg, formatted_args, function_code
    )
    compiled_func = compile(function_code, name, "exec")
    function = FunctionType(compiled_func.co_consts[0], globals(), name)
    function.__defaults__ = tuple(defaults)
    return function


def add_method_function(transform, method_name, default_values):
    code = 'return cls(method="{}", **kwargs["arguments"])'.format(method_name)
    method = create_function(
        method_name, "cls", default_values, tuple(default_values.values()), code
    )
    method.__doc__ = transform.__doc__
    setattr(transform, method_name, classmethod(show_args(method, exclude_method=True)))


for transform in transforms:
    default_values = transform.get_default_values()
    code = "super(self.__class__,self).__init__(**kwargs['arguments'])"
    init = create_function(
        "temp", "self", default_values, tuple(default_values.values()), code
    )
    transform.__init__ = show_args(init)

    for method in transform.get_methods():
        default_values = transform.get_default_values(method=method)
        add_method_function(transform, method, default_values)<|MERGE_RESOLUTION|>--- conflicted
+++ resolved
@@ -4,17 +4,13 @@
 from easycv.transforms.noise import Noise
 from easycv.transforms.filter import Blur, Sharpness, Sharpen
 from easycv.transforms.perspective import Perspective
-<<<<<<< HEAD
 from easycv.transforms.color import (
-    Cartoon,
     GammaCorrection,
     GrayScale,
     FilterChannels,
     Negative,
+    Cartoon,
 )
-=======
-from easycv.transforms.color import GammaCorrection, GrayScale, FilterChannels, Negative
->>>>>>> 9769540c
 from easycv.transforms.edges import Gradient, GradientAngle, Canny
 from easycv.transforms.spatial import Resize, Crop, Rotate, Translate
 from easycv.transforms.selectors import Select
