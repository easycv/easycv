--- conflicted
+++ resolved
@@ -53,12 +53,8 @@
     Gradient,
     GradientAngle,
     GrayScale,
-<<<<<<< HEAD
     Mask,
-=======
-    MaskSelector,
     Paste,
->>>>>>> eb7bf462
     Mirror,
     Morphology,
     Lines,
