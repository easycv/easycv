import sys
from functools import wraps
from types import FunctionType

from easycv.transforms.noise import Noise
from easycv.transforms.filter import Blur, Sharpness, Sharpen
from easycv.transforms.perspective import Perspective
<<<<<<< HEAD
from easycv.transforms.color import GrayScale, FilterChannels
from easycv.transforms.edges import Gradient, GradientAngle, Canny, Lines, Circles
=======
from easycv.transforms.color import (
    GammaCorrection,
    GrayScale,
    FilterChannels,
    PhotoSketch,
    Negative,
    Cartoon,
)
from easycv.transforms.edges import Gradient, GradientAngle, Canny
>>>>>>> a2e47d3c
from easycv.transforms.spatial import Resize, Crop, Rotate, Translate
from easycv.transforms.selectors import Select
from easycv.transforms.detect import Scan

transforms = [
    Blur,
    Canny,
<<<<<<< HEAD
    Circles,
=======
    Cartoon,
>>>>>>> a2e47d3c
    Crop,
    FilterChannels,
    GammaCorrection,
    Gradient,
    GradientAngle,
    GrayScale,
<<<<<<< HEAD
    Lines,
=======
    Negative,
>>>>>>> a2e47d3c
    Noise,
    Perspective,
    PhotoSketch,
    Resize,
    Rotate,
    Scan,
    Select,
    Sharpen,
    Sharpness,
    Translate,
]

__all__ = [transform.__name__ for transform in transforms]


def show_args(function, exclude_method=False):
    @wraps(function)
    def inner(transform, **kwargs):
        if exclude_method and kwargs.get("method") is not None:
            kwargs.pop("method")
        return function(transform, arguments=kwargs)

    return inner


def create_function(name, first_arg, args, defaults, function_code):
    formatted_args = ", ".join("{}".format(arg) for arg in args)
    formatted_args = (
        formatted_args + ", **kwargs" if args else formatted_args + " **kwargs"
    )
    function_code = "def {}({}, {}): {}".format(
        name, first_arg, formatted_args, function_code
    )
    compiled_func = compile(function_code, name, "exec")
    function = FunctionType(compiled_func.co_consts[0], globals(), name)
    function.__defaults__ = tuple(defaults)
    return function


def add_method_function(transform, method_name, default_values):
    code = 'return cls(method="{}", **kwargs["arguments"])'.format(method_name)
    method = create_function(
        method_name, "cls", default_values, tuple(default_values.values()), code
    )
    method.__doc__ = transform.__doc__
    setattr(transform, method_name, classmethod(show_args(method, exclude_method=True)))


if "sphinx" not in sys.modules:
    for transform in transforms:
        default_values = transform.get_default_values()
        code = "super(self.__class__, self).__init__(**kwargs['arguments'])"
        init = create_function(
            "temp", "self", default_values, tuple(default_values.values()), code
        )
        transform.__init__ = show_args(init)

        for method in transform.get_methods():
            default_values = transform.get_default_values(method=method)
            add_method_function(transform, method, default_values)<|MERGE_RESOLUTION|>--- conflicted
+++ resolved
@@ -5,10 +5,7 @@
 from easycv.transforms.noise import Noise
 from easycv.transforms.filter import Blur, Sharpness, Sharpen
 from easycv.transforms.perspective import Perspective
-<<<<<<< HEAD
-from easycv.transforms.color import GrayScale, FilterChannels
 from easycv.transforms.edges import Gradient, GradientAngle, Canny, Lines, Circles
-=======
 from easycv.transforms.color import (
     GammaCorrection,
     GrayScale,
@@ -17,8 +14,6 @@
     Negative,
     Cartoon,
 )
-from easycv.transforms.edges import Gradient, GradientAngle, Canny
->>>>>>> a2e47d3c
 from easycv.transforms.spatial import Resize, Crop, Rotate, Translate
 from easycv.transforms.selectors import Select
 from easycv.transforms.detect import Scan
@@ -26,22 +21,16 @@
 transforms = [
     Blur,
     Canny,
-<<<<<<< HEAD
     Circles,
-=======
     Cartoon,
->>>>>>> a2e47d3c
     Crop,
     FilterChannels,
     GammaCorrection,
     Gradient,
     GradientAngle,
     GrayScale,
-<<<<<<< HEAD
     Lines,
-=======
     Negative,
->>>>>>> a2e47d3c
     Noise,
     Perspective,
     PhotoSketch,
