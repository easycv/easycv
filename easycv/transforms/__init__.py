import sys
from functools import wraps
from types import FunctionType

from easycv.transforms.noise import Noise
from easycv.transforms.filter import Blur, Sharpness, Sharpen
from easycv.transforms.perspective import Perspective
from easycv.transforms.color import (
    GammaCorrection,
    GrayScale,
    FilterChannels,
    PhotoSketch,
    Negative,
    Cartoon,
)
from easycv.transforms.edges import Gradient, GradientAngle, Canny
from easycv.transforms.spatial import Resize, Crop, Rotate, Translate
from easycv.transforms.selectors import Select
<<<<<<< HEAD
from easycv.transforms.draw import Draw
=======
from easycv.transforms.detect import Scan
>>>>>>> a712097b

transforms = [
    Blur,
    Canny,
    Cartoon,
    Crop,
    Draw,
    FilterChannels,
    GammaCorrection,
    Gradient,
    GradientAngle,
    GrayScale,
    Negative,
    Noise,
    Perspective,
    PhotoSketch,
    Resize,
    Rotate,
    Scan,
    Select,
    Sharpen,
    Sharpness,
    Translate,
]

__all__ = [transform.__name__ for transform in transforms]


def show_args(function, exclude_method=False):
    @wraps(function)
    def inner(transform, **kwargs):
        if exclude_method and kwargs.get("method") is not None:
            kwargs.pop("method")
        return function(transform, arguments=kwargs)

    return inner


def create_function(name, first_arg, args, defaults, function_code):
    formatted_args = ", ".join("{}".format(arg) for arg in args)
    formatted_args = (
        formatted_args + ", **kwargs" if args else formatted_args + " **kwargs"
    )
    function_code = "def {}({}, {}): {}".format(
        name, first_arg, formatted_args, function_code
    )
    compiled_func = compile(function_code, name, "exec")
    function = FunctionType(compiled_func.co_consts[0], globals(), name)
    function.__defaults__ = tuple(defaults)
    return function


def add_method_function(transform, method_name, default_values):
    code = 'return cls(method="{}", **kwargs["arguments"])'.format(method_name)
    method = create_function(
        method_name, "cls", default_values, tuple(default_values.values()), code
    )
    method.__doc__ = transform.__doc__
    setattr(transform, method_name, classmethod(show_args(method, exclude_method=True)))


if "sphinx" not in sys.modules:
    for transform in transforms:
        default_values = transform.get_default_values()
        code = "super(self.__class__, self).__init__(**kwargs['arguments'])"
        init = create_function(
            "temp", "self", default_values, tuple(default_values.values()), code
        )
        transform.__init__ = show_args(init)

        for method in transform.get_methods():
            default_values = transform.get_default_values(method=method)
            add_method_function(transform, method, default_values)<|MERGE_RESOLUTION|>--- conflicted
+++ resolved
@@ -16,11 +16,8 @@
 from easycv.transforms.edges import Gradient, GradientAngle, Canny
 from easycv.transforms.spatial import Resize, Crop, Rotate, Translate
 from easycv.transforms.selectors import Select
-<<<<<<< HEAD
 from easycv.transforms.draw import Draw
-=======
 from easycv.transforms.detect import Scan
->>>>>>> a712097b
 
 transforms = [
     Blur,
