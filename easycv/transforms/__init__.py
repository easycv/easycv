import sys
from functools import wraps
from types import FunctionType

from easycv.transforms.noise import Noise
from easycv.transforms.filter import Blur, Sharpness, Sharpen
from easycv.transforms.perspective import Perspective
from easycv.transforms.edges import Gradient, GradientAngle, Canny
from easycv.transforms.color import (
    GammaCorrection,
    GrayScale,
    FilterChannels,
    PhotoSketch,
    Negative,
    Cartoon,
    Sepia,
    ColorTransfer,
)
from easycv.transforms.spatial import Resize, Rescale, Crop, Rotate, Translate
from easycv.transforms.selectors import Select
<<<<<<< HEAD
from easycv.transforms.detect import Scan, Eyes, Faces
=======
from easycv.transforms.detect import Scan, Lines, Circles
>>>>>>> eee01d02

transforms = [
    Blur,
    Canny,
    Circles,
    Cartoon,
    ColorTransfer,
    Crop,
    Eyes,
    Faces,
    FilterChannels,
    GammaCorrection,
    Gradient,
    GradientAngle,
    GrayScale,
    Lines,
    Negative,
    Noise,
    Perspective,
    PhotoSketch,
    Rescale,
    Resize,
    Rotate,
    Scan,
    Select,
    Sepia,
    Sharpen,
    Sharpness,
    Translate,
]

__all__ = [transform.__name__ for transform in transforms]


def show_args(function, exclude_method=False):
    @wraps(function)
    def inner(transform, **kwargs):
        if exclude_method and kwargs.get("method") is not None:
            kwargs.pop("method")
        return function(transform, arguments=kwargs)

    return inner


def create_function(name, first_arg, args, defaults, function_code):
    formatted_args = ", ".join("{}".format(arg) for arg in args)
    formatted_args = (
        formatted_args + ", **kwargs" if args else formatted_args + " **kwargs"
    )
    function_code = "def {}({}, {}): {}".format(
        name, first_arg, formatted_args, function_code
    )
    compiled_func = compile(function_code, name, "exec")
    function = FunctionType(compiled_func.co_consts[0], globals(), name)
    function.__defaults__ = tuple(defaults)
    return function


def add_method_function(transform, method_name, defaults):
    method_code = 'return cls(method="{}", **kwargs["arguments"])'.format(method_name)
    method_function = create_function(
        method_name, "cls", default_values, tuple(defaults.values()), method_code
    )
    method_function.__doc__ = transform.__doc__
    setattr(
        transform,
        method_name,
        classmethod(show_args(method_function, exclude_method=True)),
    )


if "sphinx" not in sys.modules:
    for transform in transforms:
        default_values = transform.get_default_values()
        code = "super(self.__class__, self).__init__(**kwargs['arguments'])"
        init = create_function(
            "temp", "self", default_values, tuple(default_values.values()), code
        )
        transform.__init__ = show_args(init)

        for method in transform.get_methods():
            default_values = transform.get_default_values(method=method)
            add_method_function(transform, method, default_values)<|MERGE_RESOLUTION|>--- conflicted
+++ resolved
@@ -18,11 +18,7 @@
 )
 from easycv.transforms.spatial import Resize, Rescale, Crop, Rotate, Translate
 from easycv.transforms.selectors import Select
-<<<<<<< HEAD
-from easycv.transforms.detect import Scan, Eyes, Faces
-=======
-from easycv.transforms.detect import Scan, Lines, Circles
->>>>>>> eee01d02
+from easycv.transforms.detect import Scan, Eyes, Faces, Smiles, Lines, Circles
 
 transforms = [
     Blur,
@@ -51,6 +47,7 @@
     Sepia,
     Sharpen,
     Sharpness,
+    Smiles,
     Translate,
 ]
 
